--- conflicted
+++ resolved
@@ -39,39 +39,7 @@
     runs-on: ubuntu-latest
 
     steps:
-<<<<<<< HEAD
-      - name: Checkout Repository
-        uses: actions/checkout@v4
-
-      - name: Setup Node.js
-        uses: actions/setup-node@v4
-        with:
-          node-version: ${{ env.NODE_VERSION }}
-          cache: 'npm'
-
-      - name: Install Dependencies
-        run: npm ci
-
-      - name: Run Audit
-        run: npm audit --audit-level=high
-        continue-on-error: false
-
-      - name: License Check
-        run: npm run validate:legal
-
-  # Build Verification
-  build:
-    name: Build Verification
-    runs-on: ${{ matrix.os }}
-    strategy:
-      matrix:
-        os: [ubuntu-latest, windows-latest, macos-latest]
-
-    steps:
-      - name: Checkout Repository
-=======
       - name: Checkout code
->>>>>>> fa75552f
         uses: actions/checkout@v4
 
       - name: Setup Node.js
@@ -83,22 +51,8 @@
       - name: Install dependencies
         run: npm ci
 
-<<<<<<< HEAD
-      - name: Build Project
-        run: npm run build
-
-      - name: Bundle Size Check
-        run: npm run validate:bundle
-
-      - name: Upload Build Artifacts
-        uses: actions/upload-artifact@v4
-        with:
-          name: build-${{ matrix.os }}
-          path: dist/
-=======
       - name: Run TypeScript type checking
         run: npm run typecheck
->>>>>>> fa75552f
 
   test:
     name: Unit Tests
@@ -128,6 +82,30 @@
           name: codecov-umbrella
         continue-on-error: true
 
+  security:
+    name: Security Audit
+    runs-on: ubuntu-latest
+
+    steps:
+      - name: Checkout code
+        uses: actions/checkout@v4
+
+      - name: Setup Node.js
+        uses: actions/setup-node@v4
+        with:
+          node-version: '20.x'
+          cache: 'npm'
+
+      - name: Install dependencies
+        run: npm ci
+
+      - name: Run Audit
+        run: npm audit --audit-level=high
+        continue-on-error: false
+
+      - name: License Check
+        run: npm run validate:legal
+
   build:
     name: Build Check
     runs-on: ubuntu-latest
@@ -148,6 +126,9 @@
       - name: Build project
         run: npm run build
 
+      - name: Bundle Size Check
+        run: npm run validate:bundle
+
       - name: Upload build artifacts
         uses: actions/upload-artifact@v4
         with:
@@ -158,7 +139,7 @@
   quality-gate:
     name: Quality Gate
     runs-on: ubuntu-latest
-    needs: [lint, typecheck, test, build]
+    needs: [lint, typecheck, test, security, build]
 
     steps:
       - name: All checks passed
