--- conflicted
+++ resolved
@@ -80,7 +80,6 @@
       }
     },
     {
-<<<<<<< HEAD
       "files": ["tests/e2e/**/*.ts", "tests/e2e-fixtures/**/*.ts", "playwright.config.ts"],
       "rules": {
         "@typescript-eslint/no-explicit-any": "off",
@@ -92,7 +91,9 @@
         "@typescript-eslint/explicit-function-return-type": "off",
         "@typescript-eslint/explicit-module-boundary-types": "off",
         "@typescript-eslint/no-unused-vars": ["error", { "argsIgnorePattern": "^_", "varsIgnorePattern": "^_" }]
-=======
+      }
+    },
+    {
       "files": [
         "src/App.tsx",
         "src/engine/rendering/**/*.ts",
@@ -104,7 +105,6 @@
       "rules": {
         "@typescript-eslint/strict-boolean-expressions": "off",
         "@typescript-eslint/explicit-function-return-type": "off"
->>>>>>> 50bbc971
       }
     }
   ],
