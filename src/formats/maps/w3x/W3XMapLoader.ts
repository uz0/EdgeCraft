--- conflicted
+++ resolved
@@ -395,12 +395,9 @@
       textures,
       textureIndices,
       water,
-<<<<<<< HEAD
       cliffs,
+      cliffLevels,
       raw: w3e,
-=======
-      cliffLevels,
->>>>>>> 8e5f3b5b
     };
   }
 
