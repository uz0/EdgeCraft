/**
 * EdgeStory Format - Legal, copyright-free RTS map format
 * Based on glTF 2.0 with custom extensions
 */

import type { Vector2, Vector3, RGBA } from '../types';

/**
 * EdgeStory Map - glTF 2.0 based format
 */
export interface EdgeStoryMap {
  // glTF 2.0 base
  asset: {
    version: '2.0';
    generator: string;
    copyright?: string;
  };

  // Extensions
  extensions: {
    EDGE_map_info: EdgeMapInfo;
    EDGE_terrain: EdgeTerrain;
    EDGE_gameplay: EdgeGameplay;
  };

  extensionsUsed: string[];
}

/**
 * Map metadata extension
 */
export interface EdgeMapInfo {
  // Basic info
  name: string;
  author: string;
  description: string;
  version: string;
  created: string; // ISO 8601
  modified: string; // ISO 8601

  // Source info
<<<<<<< HEAD
  sourceFormat?: 'w3x' | 'w3m' | 'scm' | 'scx' | 'sc2map' | 'native';
=======
  sourceFormat?: 'w3x' | 'w3m' | 'w3n' | 'scm' | 'scx' | 'native';
>>>>>>> 8adc4c13
  sourceVersion?: string;

  // Map properties
  dimensions: {
    width: number;
    height: number;
    playableWidth: number;
    playableHeight: number;
  };

  // Players
  maxPlayers: number;
  players: EdgePlayer[];
  forces?: EdgeForce[];

  // Environment
  environment: {
    tileset: string;
    lighting?: string;
    weather?: string;
    fog?: EdgeFog;
  };

  // Legal info
  legal: {
    license: string;
    assetSources: EdgeAssetSource[];
    copyrightCompliant: boolean;
    validation: {
      date: string;
      tool: string;
      version: string;
    };
  };
}

/**
 * Player configuration
 */
export interface EdgePlayer {
  id: number;
  name: string;
  type: 'human' | 'computer' | 'neutral';
  race: string;
  team: number;
  color?: RGBA;
  startLocation?: Vector3;
  resources?: Record<string, number>;
}

/**
 * Force (team) configuration
 */
export interface EdgeForce {
  id: number;
  name: string;
  playerIds: number[];
  alliedVictory: boolean;
  alliedDefeat: boolean;
  sharedVision: boolean;
  sharedControl: boolean;
}

/**
 * Fog settings
 */
export interface EdgeFog {
  zStart: number;
  zEnd: number;
  density: number;
  color: RGBA;
}

/**
 * Asset source attribution
 */
export interface EdgeAssetSource {
  assetId: string;
  source: 'original' | 'cc0' | 'ccby' | 'ccbysa' | 'mit' | 'custom';
  license: string;
  author?: string;
  url?: string;
  notes?: string;
}

/**
 * Terrain extension
 */
export interface EdgeTerrain {
  // Heightmap
  heightmap: {
    width: number;
    height: number;
    min: number;
    max: number;
    data: Float32Array;
  };

  // Texture layers
  textureLayers: EdgeTextureLayer[];

  // Water
  water?: EdgeWater;

  // Doodads
  doodads: EdgeDoodad[];

  // Pathing map
  pathingMap?: {
    width: number;
    height: number;
    data: Uint8Array;
  };
}

/**
 * Texture layer
 */
export interface EdgeTextureLayer {
  textureId: string;
  blendMap?: Uint8Array;
  scale?: Vector2;
}

/**
 * Water configuration
 */
export interface EdgeWater {
  level: number;
  color: RGBA;
  shader?: {
    type: 'standard' | 'realistic';
    properties: Record<string, unknown>;
  };
}

/**
 * Doodad placement
 */
export interface EdgeDoodad {
  id: string;
  typeId: string;
  position: Vector3;
  rotation: number;
  scale: Vector3;
  properties?: Record<string, unknown>;
}

/**
 * Gameplay extension
 */
export interface EdgeGameplay {
  units: EdgeUnit[];
  buildings: EdgeBuilding[];
  resources: EdgeResource[];
  triggers?: EdgeTrigger[];
}

/**
 * Unit placement
 */
export interface EdgeUnit {
  id: string;
  typeId: string;
  owner: number;
  position: Vector3;
  rotation: number;
  scale?: Vector3;

  // State
  health?: number;
  mana?: number;
  facing?: number;

  // Properties
  customName?: string;
  customProperties?: Record<string, unknown>;
}

/**
 * Building placement
 */
export interface EdgeBuilding {
  id: string;
  typeId: string;
  owner: number;
  position: Vector3;
  rotation: number;
  health?: number;
}

/**
 * Resource placement
 */
export interface EdgeResource {
  id: string;
  typeId: string;
  position: Vector3;
  amount: number;
}

/**
 * Trigger
 */
export interface EdgeTrigger {
  id: string;
  name: string;
  enabled: boolean;
  conditions: EdgeTriggerCondition[];
  actions: EdgeTriggerAction[];
}

/**
 * Trigger condition
 */
export interface EdgeTriggerCondition {
  type: string;
  params: Record<string, unknown>;
  negate?: boolean;
}

/**
 * Trigger action
 */
export interface EdgeTriggerAction {
  type: string;
  params: Record<string, unknown>;
  delay?: number;
}<|MERGE_RESOLUTION|>--- conflicted
+++ resolved
@@ -39,11 +39,7 @@
   modified: string; // ISO 8601
 
   // Source info
-<<<<<<< HEAD
-  sourceFormat?: 'w3x' | 'w3m' | 'scm' | 'scx' | 'sc2map' | 'native';
-=======
-  sourceFormat?: 'w3x' | 'w3m' | 'w3n' | 'scm' | 'scx' | 'native';
->>>>>>> 8adc4c13
+  sourceFormat?: 'w3x' | 'w3m' | 'w3n' | 'scm' | 'scx' | 'sc2map' | 'native';
   sourceVersion?: string;
 
   // Map properties
