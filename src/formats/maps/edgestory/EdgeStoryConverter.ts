/**
 * EdgeStory Converter
 * Converts RawMapData to legal .edgestory format
 */

import { AssetMapper } from '../AssetMapper';
import type { RawMapData } from '../types';
import type {
  EdgeStoryMap,
  EdgeMapInfo,
  EdgeTerrain,
  EdgeGameplay,
  EdgeUnit,
  EdgeDoodad,
  EdgeAssetSource,
} from './EdgeStoryFormat';

/**
 * EdgeStory Converter
 * Converts proprietary map formats to legal .edgestory format
 */
export class EdgeStoryConverter {
  private assetMapper: AssetMapper;

  constructor() {
    this.assetMapper = new AssetMapper();
  }

  /**
   * Convert RawMapData to EdgeStory format
   * @param rawMap - Raw map data from any format
   * @returns EdgeStory map with legal assets
   */
  public convert(rawMap: RawMapData): EdgeStoryMap {
    const now = new Date().toISOString();

    // Convert map info
    const mapInfo = this.convertMapInfo(rawMap, now);

    // Convert terrain
    const terrain = this.convertTerrain(rawMap);

    // Convert gameplay with asset replacement
    const gameplay = this.convertGameplay(rawMap);

    // Validate copyright compliance
    const assetValidation = this.validateAssets(gameplay);
    if (!assetValidation.valid) {
      console.warn('Copyright violations detected:', assetValidation.violations);
    }

    return {
      asset: {
        version: '2.0',
        generator: 'Edge Craft Map Converter v1.0',
        copyright: mapInfo.legal.license,
      },
      extensions: {
        EDGE_map_info: mapInfo,
        EDGE_terrain: terrain,
        EDGE_gameplay: gameplay,
      },
      extensionsUsed: ['EDGE_map_info', 'EDGE_terrain', 'EDGE_gameplay'],
    };
  }

  /**
   * Convert map info to EdgeMapInfo
   */
  private convertMapInfo(rawMap: RawMapData, now: string): EdgeMapInfo {
    const assetSources = this.assetMapper.getAllAssetSources() as EdgeAssetSource[];

    return {
      name: rawMap.info.name,
      author: rawMap.info.author,
      description: rawMap.info.description,
      version: rawMap.info.version ?? '1.0.0',
      created: now,
      modified: now,
      sourceFormat: rawMap.format,
      dimensions: {
        width: rawMap.info.dimensions.width,
        height: rawMap.info.dimensions.height,
        playableWidth: rawMap.info.dimensions.playableWidth ?? rawMap.info.dimensions.width,
        playableHeight: rawMap.info.dimensions.playableHeight ?? rawMap.info.dimensions.height,
      },
      maxPlayers: rawMap.info.players.length,
      players: rawMap.info.players.map((p) => ({
        id: p.id,
        name: p.name,
        type: p.type,
        race: p.race,
        team: p.team ?? 0,
        color: p.color,
        startLocation: p.startLocation,
        resources: p.resources,
      })),
      environment: {
        tileset: rawMap.info.environment.tileset,
        lighting: rawMap.info.environment.lighting,
        weather: rawMap.info.environment.weather,
        fog: rawMap.info.environment.fog,
      },
      legal: {
        license: 'CC0-1.0',
        assetSources,
        copyrightCompliant: true,
        validation: {
          date: now,
          tool: 'Edge Craft Asset Validator',
          version: '1.0.0',
        },
      },
    };
  }

  /**
   * Convert terrain to EdgeTerrain
   */
  private convertTerrain(rawMap: RawMapData): EdgeTerrain {
    const { terrain } = rawMap;

    // Calculate heightmap min/max
    let min = Infinity;
    let max = -Infinity;
    for (let i = 0; i < terrain.heightmap.length; i++) {
      const h = terrain.heightmap[i];
      if (h !== undefined && h < min) min = h;
      if (h !== undefined && h > max) max = h;
    }

    // Convert texture layers
    const textureLayers = terrain.textures.map((tex) => ({
      textureId: tex.id,
      blendMap: tex.blendMap,
      scale: tex.scale,
    }));

    // Convert doodads with asset replacement
    const doodads: EdgeDoodad[] = rawMap.doodads.map((doodad) => {
      // Normalize format for asset mapper (only supports w3x and scm)
      // w3m, w3n, w3x -> w3x; sc2map, scx, scm -> scm
      const sourceFormat =
        rawMap.format === 'w3m' || rawMap.format === 'w3n' || rawMap.format === 'w3x'
          ? 'w3x'
<<<<<<< HEAD
          : rawMap.format === 'scx' || rawMap.format === 'sc2map'
            ? 'scm'
            : rawMap.format;
=======
          : 'scm';
>>>>>>> 50e82889
      const mapping = this.assetMapper.mapDoodadType(doodad.typeId, sourceFormat);

      return {
        id: doodad.id,
        typeId: mapping.edgeTypeId,
        position: doodad.position,
        rotation: doodad.rotation,
        scale: doodad.scale,
        properties: {
          originalTypeId: doodad.typeId,
          life: doodad.life,
          flags: doodad.flags,
        },
      };
    });

    return {
      heightmap: {
        width: terrain.width,
        height: terrain.height,
        min,
        max,
        data: terrain.heightmap,
      },
      textureLayers,
      water: terrain.water,
      doodads,
      pathingMap: terrain.pathingMap
        ? {
            width: terrain.width,
            height: terrain.height,
            data: terrain.pathingMap,
          }
        : undefined,
    };
  }

  /**
   * Convert gameplay elements with asset replacement
   */
  private convertGameplay(rawMap: RawMapData): EdgeGameplay {
    // Normalize format for asset mapper (only supports w3x and scm)
    // w3m, w3n, w3x -> w3x; sc2map, scx, scm -> scm
    const sourceFormat =
<<<<<<< HEAD
      rawMap.format === 'w3m' || rawMap.format === 'w3n'
        ? 'w3x'
        : rawMap.format === 'scx' || rawMap.format === 'sc2map'
          ? 'scm'
          : rawMap.format;
=======
      rawMap.format === 'w3m' || rawMap.format === 'w3n' || rawMap.format === 'w3x' ? 'w3x' : 'scm';
>>>>>>> 50e82889
    const units: EdgeUnit[] = rawMap.units.map((unit) => {
      // Map unit type to legal alternative
      const mapping = this.assetMapper.mapUnitType(unit.typeId, sourceFormat);

      return {
        id: unit.id,
        typeId: mapping.edgeTypeId,
        owner: unit.owner,
        position: unit.position,
        rotation: unit.rotation,
        scale: unit.scale,
        health: unit.health,
        mana: unit.mana,
        customName: unit.customName,
        customProperties: {
          ...unit.customProperties,
          originalTypeId: unit.typeId,
          modelId: mapping.modelId,
          license: mapping.license,
        },
      };
    });

    // Extract buildings from units (buildings are units in some formats)
    const buildings = units
      .filter((unit) => this.isBuildingType(unit.typeId))
      .map((unit) => ({
        id: unit.id,
        typeId: unit.typeId,
        owner: unit.owner,
        position: unit.position,
        rotation: unit.rotation,
        health: unit.health,
      }));

    // Extract resources
    const resources = units
      .filter((unit) => this.isResourceType(unit.typeId))
      .map((unit) => ({
        id: unit.id,
        typeId: unit.typeId,
        position: unit.position,
        amount: this.extractResourceAmount(unit),
      }));

    return {
      units: units.filter((u) => !this.isBuildingType(u.typeId) && !this.isResourceType(u.typeId)),
      buildings,
      resources,
      triggers: rawMap.triggers?.map((trigger) => ({
        id: trigger.id,
        name: trigger.name,
        enabled: trigger.enabled,
        conditions: trigger.conditions,
        actions: trigger.actions,
      })),
    };
  }

  /**
   * Check if unit type is a building
   */
  private isBuildingType(typeId: string): boolean {
    // Simplified check - production would have complete database
    return (
      typeId.includes('building') ||
      typeId.includes('barracks') ||
      typeId.includes('townhall') ||
      typeId.includes('factory')
    );
  }

  /**
   * Check if unit type is a resource
   */
  private isResourceType(typeId: string): boolean {
    return typeId.includes('goldmine') || typeId.includes('vespene') || typeId.includes('mineral');
  }

  /**
   * Extract resource amount from unit properties
   */
  private extractResourceAmount(unit: EdgeUnit): number {
    const customProps = unit.customProperties;
    if (customProps !== undefined) {
      const goldAmount = customProps['goldAmount'];
      if (typeof goldAmount === 'number') {
        return goldAmount;
      }
      const resourceAmount = customProps['resourceAmount'];
      if (typeof resourceAmount === 'number') {
        return resourceAmount;
      }
    }
    return 2500; // Default amount
  }

  /**
   * Validate assets for copyright compliance
   */
  private validateAssets(gameplay: EdgeGameplay): {
    valid: boolean;
    violations: string[];
  } {
    const assetIds = [
      ...gameplay.units.map((u) => u.typeId),
      ...gameplay.buildings.map((b) => b.typeId),
      ...gameplay.resources.map((r) => r.typeId),
    ];

    return this.assetMapper.validateAssets(assetIds);
  }

  /**
   * Export EdgeStory map to JSON
   * @param map - EdgeStory map
   * @returns JSON string
   */
  public exportToJSON(map: EdgeStoryMap): string {
    return JSON.stringify(map, null, 2);
  }

  /**
   * Export EdgeStory map to binary format
   * @param map - EdgeStory map
   * @returns ArrayBuffer
   */
  public exportToBinary(map: EdgeStoryMap): ArrayBuffer {
    // Convert to JSON
    const json = this.exportToJSON(map);

    // Convert to UTF-8 bytes
    const encoder = new TextEncoder();
    return encoder.encode(json).buffer;
  }
}<|MERGE_RESOLUTION|>--- conflicted
+++ resolved
@@ -143,13 +143,7 @@
       const sourceFormat =
         rawMap.format === 'w3m' || rawMap.format === 'w3n' || rawMap.format === 'w3x'
           ? 'w3x'
-<<<<<<< HEAD
-          : rawMap.format === 'scx' || rawMap.format === 'sc2map'
-            ? 'scm'
-            : rawMap.format;
-=======
           : 'scm';
->>>>>>> 50e82889
       const mapping = this.assetMapper.mapDoodadType(doodad.typeId, sourceFormat);
 
       return {
@@ -194,15 +188,7 @@
     // Normalize format for asset mapper (only supports w3x and scm)
     // w3m, w3n, w3x -> w3x; sc2map, scx, scm -> scm
     const sourceFormat =
-<<<<<<< HEAD
-      rawMap.format === 'w3m' || rawMap.format === 'w3n'
-        ? 'w3x'
-        : rawMap.format === 'scx' || rawMap.format === 'sc2map'
-          ? 'scm'
-          : rawMap.format;
-=======
       rawMap.format === 'w3m' || rawMap.format === 'w3n' || rawMap.format === 'w3x' ? 'w3x' : 'scm';
->>>>>>> 50e82889
     const units: EdgeUnit[] = rawMap.units.map((unit) => {
       // Map unit type to legal alternative
       const mapping = this.assetMapper.mapUnitType(unit.typeId, sourceFormat);
