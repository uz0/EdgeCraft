--- conflicted
+++ resolved
@@ -3,27 +3,17 @@
 import React from 'react';
 import { Routes, Route } from 'react-router-dom';
 import { IndexPage } from './pages/IndexPage';
+import { BenchmarkPage } from './pages/BenchmarkPage';
 import { ComparisonPage } from './pages/ComparisonPage';
 import { MapViewerPage } from './pages/MapViewerPage';
-<<<<<<< HEAD
-=======
-import { BenchmarkPage } from './pages/BenchmarkPage';
-import { ComparisonPage } from './pages/ComparisonPage';
-import './App.css';
->>>>>>> 8e5f3b5b
 
 const App: React.FC = () => {
   return (
     <Routes>
       <Route path="/" element={<IndexPage />} />
-<<<<<<< HEAD
-      <Route path="/comparison" element={<ComparisonPage />} />
-      <Route path="/:mapName" element={<MapViewerPage />} />
-=======
       <Route path="/benchmark" element={<BenchmarkPage />} />
       <Route path="/comparison" element={<ComparisonPage />} />
       <Route path="/:mapName(.+\\.(w3x|w3m|sc2map))" element={<MapViewerPage />} />
->>>>>>> 8e5f3b5b
     </Routes>
   );
 };
