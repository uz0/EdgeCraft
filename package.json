--- conflicted
+++ resolved
@@ -27,12 +27,7 @@
     "typecheck:build": "tsc --noEmit --pretty",
     "typecheck:strict": "tsc --noEmit --strict --noUnusedLocals --noUnusedParameters",
     "validate-assets": "node scripts/validate-assets.js",
-<<<<<<< HEAD
-    "benchmark": "node scripts/benchmark.js",
-    "benchmark:shadows": "node scripts/benchmark-shadows.cjs",
-=======
     "benchmark": "node scripts/benchmark.cjs",
->>>>>>> fe48ebfd
     "bench:dev": "echo 'Testing Rolldown-Vite dev server startup...' && time npm run dev -- --help > /dev/null 2>&1",
     "bench:build": "echo 'Testing Rolldown-Vite build performance...' && time npm run build",
     "test:stress": "node scripts/stress-test.js",
